--- conflicted
+++ resolved
@@ -1,9 +1,4 @@
-<<<<<<< HEAD
-# claim-modelling-kedro
-
-=======
 # claim-modelling
->>>>>>> e21b23b7
 Project for my master thesis
 
 Dataset:
