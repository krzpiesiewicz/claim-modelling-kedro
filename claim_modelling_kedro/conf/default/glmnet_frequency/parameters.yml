experiment:
  name: test_poisson
  author: Krzysztof Piesiewicz
  description: Development
  target: frequency        # 'claim_number' – the number of claims,
                           # 'total_claims_amount' – the total amount of claims (including zeros),
                           # 'frequency' – the number of claims (including zeros) per unit of exposure (claim_number / exposure),
                           # 'avg_claim_amount' – the average amount of claims (total_claims_amount / claim_number) without zeros,
                           # 'pure_premium' – the total amount of claims (including zeros) per unit of exposure (total_claims_amount / exposure)
  weighted_target: False # whether to use the weighted target
                        # if True, 1) exposure is used as a weight for the targets: claim_number, total_claims_amount, frequency, pure_premium
                        #          2) claim_number is used as a weight for the target avg_claim_amount
                        # if False, the targets are not weighted by exposure


data:
  raw_files:
    policy_id_col: IDpol
    claims_number_col: ClaimNb
    claims_amount_col: ClaimAmount
    exposure_col: Exposure
  claims_number_target_col: ClaimNb_TRG
  claims_freq_target_col: ClaimFreq_TRG
  claims_total_amount_target_col: ClaimTotalAmount_TRG
  claims_avg_amount_target_col: ClaimSeverity_TRG
  claims_pure_premium_target_col: ClaimPurePremium_TRG
  claims_number_pred_col: ClaimNb_PRED
  claims_freq_pred_col: ClaimFreq_PRED
  claims_total_amount_pred_col: ClaimTotalAmount_PRED
  claims_avg_amount_pred_col: ClaimSeverity_PRED
  claims_pure_premium_pred_col: ClaimPurePremium_PRED
  policy_exposure_col: ClaimNb
  policy_id_col: IDpol
  split_random_seed: 1
  stratify_target_col: # the target column used for stratification;
    # possible values: 'ClaimNb_TRG', 'ClaimFreq_TRG', 'ClaimTotalAmount_TRG', 'ClaimSeverity_TRG', 'ClaimPurePremium_TRG';
    # if empty, the column corresponding to the model.target is used.
  test_size: 0.2 # (0, 1) the part of policies used for test if cross_validation.enabled is False
    # if cross_validation.enabled is True, then test_size param is ignored (test_size = data_size / folds).
    # test_size has to be greater than 0.
  calib_set:
    enabled: True # whether to use the calibration set. If False, then calibration.enabled has to be set to False.
    shared_train_calib_set: True # If True, training and calibration sets will be identical (shared keys) with common size: 1 - test_size.
      # If False, training and calibration sets will be split separately with sizes: calib_size and 1 - calib_size - test_size, respectively.
      # shared_train_calib_set = True is useful for disabling calibration or when no cross-validation is used. If False, sets are split separately.
    calib_size: 0.2 # [0,1) - the part of policies used for model calibration (if shared_train_calib_set is False nd cross_validation.enabled is False)
    # => train_size = 1 - calib_size - test_size if calib_set enabled and shared_train_calib_set is False,
    # otherwise train_size = 1 - test_size. In both cases train_size has to be greater than 0.
  cross_validation:
    enabled: True # whether to use cross-validation
    folds: 5 # the number of folds in cross-validation (repetitions of data splitting)
    # minimum number of folds is 3
    # test_size = 1 / folds
    # calib_size = 1 / folds if shared_train_calib_set is True, otherwise calib_size = 1 - test_size, that is (folds - 1) / folds
    # train_size = 1 - calib_size - test_size if shared_train_calib_set is True, otherwise train_size = 1 - test_size, that is (folds - 1) / folds
  outliers:
    policy: clip # 'keep', 'drop', 'clip'
    lower_bound:
    upper_bound:



sampling:
  included_calib_set_in_train_sample: False # whether to use also the calibration data for creating a training sample
  random_seed: 1
  n_obs: 8000 # the number of samples which are used to train a model.
  target_ratio: 0.5 # the ratio of nonzero samples, if None, the ratio is not controlled
                    # if target_ratio is not None and n_obs is None, then get all targets and complete the sample with zeros
                    # If both n_obs and target_ratio are Nones, then all training data is used
  allow_lower_ratio: True # allow the ratio of nonzero samples to be lower than target_ratio
  include_zeros: True # include zero values of target in a sample
  outliers:
    policy: keep # 'keep', 'drop', 'clip'
    lower_bound:
    upper_bound:
  validation:
    val_set: split_train_val # 'none', 'calib_set' or 'split_train_val'
    # if val_set is 'none', then no validation set is used
    # if val_set is 'calib_set', then the calib set is used for validation (as sample_val set)
    # if val_set is 'split_train_val', then the sample is split into sample_train and sample_val sets
    split_train_val: # used only if val_set is 'split_train_val'
      val_size: 0.2 # the part of the sample used for validation
      random_seed: 0 # the random seed for splitting the sample into sample_train and sample_val sets

data_engineering:
  mlflow_run_id: # If provided a MLFLow run id, the de models are saved to / downloaded from the MLflow run
  custom_features:
    enabled: True # whether to use custom features
    features: # the list of custom features
      - name: "DrivAge"
        type: "categorical"
        single_column: True
        description: "The category of driver's age"
        model_class: claim_modelling_kedro.pipelines.p06_data_engineering.utils.custom_features.DrivAgeCreatorModel
      - name: "VehAge"
        type: "categorical"
        single_column: True
        description: "The category of vehicle's age"
        model_class: claim_modelling_kedro.pipelines.p06_data_engineering.utils.custom_features.VehAgeCreatorModel
      - name: "VehPower"
        type: "categorical"
        single_column: True
        description: "The category of vehicle's power"
        model_class: claim_modelling_kedro.pipelines.p06_data_engineering.utils.custom_features.VehPowerCreatorModel
      - name: "BonusMalus"
        type: "numerical"
        single_column: True
        description: "The capped bonus-malus value"
        model_class: claim_modelling_kedro.pipelines.p06_data_engineering.utils.custom_features.BonusMalusCreatorModel
      #      - name: "BonusMalusCat"
      #        type: "categorical"
      #        single_column: True
      #        description: "The capped bonus-malus value"
      #        model_class: claim_modelling_kedro.pipelines.p06_data_engineering.utils.custom_features.BonusMalusCatCreatorModel
      - name: "LogDensity"
        type: "numerical"
        single_column: True
        description: "The logged value for density"
        model_class: claim_modelling_kedro.pipelines.p06_data_engineering.utils.custom_features.DensityCreatorModel
      #      - name: "LogLinearArea"
      #        type: "numerical"
      #        single_column: True
      #        description: "Log-linear scale of area-density level {A,...,F} -> {1,...,6}"
      #        model_class: claim_modelling_kedro.pipelines.p06_data_engineering.utils.custom_features.LogLinearAreaCreatorModel
      # Example entry below
      #      - name: str # e.g. "MyCustomFeature"
      #        type: str # "categorical" or "numerical"
      #        single_column: bool # whether the model generates feature as a single column
      #        description: str # e.g. "My custom feature is a combination of two other features"
      #        model_class: str # e.g. "p06_data_engineering.utils.custom_features.MyCustomFeatureCreatorModel"
  reduce_categories:
    enabled: True # whether to reduce the number of categories in a feature
    max_categories: # the maximum number of categories in a feature
    join_exceeding_max_categories: other # (str) if nonempty, join categories exceeding max_categories
    # into one category with the name given in this parameter
    min_frequency: 20 # the minimum frequency of a category in a feature
    join_infrequent: other # (str) if nonempty, join categories with frequency lower than min_frequency
      # into one category with the name given in this parameter
      # ATTENTION: if both join_exceeding_max_categories and join_infrequent are provided,
      # the join_exceeding_max_categories is used instead of join_infrequent.
  cat_ftrs_imputer:
    enabled: True # whether to use the imputer
    strategy: constant # 'most_frequent', 'constant'
    fill_value: unknown # the value used to fill missing values
  num_ftrs_imputer:
    enabled: True # whether to use the imputer
    strategy: constant # 'mean', 'median', 'most_frequent', 'constant'
    fill_value: 0 # the value used to fill missing values
  scaler:
    enabled: True # whether to use the scaler
    method: StandardScaler # 'StandardScaler', 'MinMaxScaler', 'RobustScaler', 'MaxAbsScaler'
    params:
      StandardScaler:
        with_mean: True # whether to center the data before scaling
        with_std: True # whether to scale the data to unit variance
      MinMaxScaler:
        feature_range: [ 0, 1 ] # the range of the scaled data
      RobustScaler:
        with_centering: True # whether to center the data before scaling
        with_scaling: True # whether to scale the data to unit variance
        quantile_range: [ 25.0, 75.0 ]
  ohe:
    enabled: True # whether to use the OHE
    drop_reference_cat: False # whether to drop the reference category
    drop_first: False # whether to drop the first category if drop_reference_cat is False
    # or the feature does not have a reference category
    drop_binary: False # whether to drop one of the two categories if the feature is binary
    # and none of the two categories was dropped as a reference category
    max_categories: # (int) the maximum number of categories in a feature
    min_frequency: # (int) the minimum frequency of a category in a feature
  polynomial_features:
    enabled: True # whether to use the polynomial features
    degree: 2 # (int) the degree of the polynomial features
    interaction_only: False # (bool) whether to include only interaction features
    include_bias: False # (bool) whether to include a bias term
  pca:
    enabled: True
    n_components: 0.99 # (int or float) the number of components to keep or the explained variance ratio to keep
    random_state: 0


data_science:
  mlflow_run_id: # If provided a MLFLow run id, the selector and prediction model are saved to /
    # downloaded from the MLflow run
  target_transformer:
    enabled: False # whether to use the target transformer
    model: LogTargetTransformer # 'LogTargetTransformer', 'PowerTargetTransformer'
    params:
      LogTargetTransformer:
        y_shift:   # (float) the value to which the target is shifted before applying the log transformation, e.g., 1.0;
        # the target is transformed as log(y + y_shift) and the predictions are transformed back as exp(predictions) - y_shift;
      PowerTargetTransformer:
        y_shift:   # (float) the value to which the target is shifted before applying the power transformation, e.g., 1.0;
        power:     # (float) the power of the target transformer, e.g., 1.1, 2.0, 3.0, etc.
        # the target is transformed as (target + y_shift) ** (1 / power) and the predictions are transformed back as predictions ** power - y_shift;
  feature_selection:
    enabled: False # whether to use the feature selection
    max_n_features: 100 # the number of features used in the model; if empty, all features that have importance greater than min_importance are used
    min_importance: 0.00001 # the minimum importance of a feature
    max_iter: 100 # the maximum number of iterations
    method: pyglmnet # 'model', 'pyglmnet', 'lasso', 'rfe'
      # 'model' – uses the model from parameter model.model as a base model, e.g., PoissonGLM
      # 'rfe'   - Recursive Feature Elimination (rfe) uses the model from parameter model.model as a base model,
      #           e.g., PoissonGLM.
      # 'pyglmnet' - PyGLMNet GLM is used with the distribution that corresponds to the model from parameter model.model, e.g., PoissonGLM, GammaGLM.
      # 'lasso' - Lasso uses the model from parameter model.model as a base model, e.g., PoissonGLM.
    params:
      model: # applies when method is 'model'. Put parameters for the model.model used for feature selection
        alpha: 0.001
        random_state: 0 # the random seed for the model
      pyglmnet: # applies when method is 'pyglmnet'
        distr: poisson # gamma, poisson
        alpha: 0.5 # the weighting between L1 penalty and L2 penalty term of the loss function
        reg_lambda: 0.0001 # the regularization parameter
        solver: batch-gradient # optimization method, can be one of the following:
                                 # 'batch-gradient' (vanilla batch gradient descent) 'cdfast' (Newton coordinate gradient descent)
        learning_rate: 0.0001 # the learning rate
        max_iter: 1000 # the maximum number of iterations
        tol: 0.000001 # the tolerance for convergence
        fit_intercept: True # whether to fit the intercept
        random_state: 1 # the random seed for the model
      lasso: # applies when method is 'lasso'
        alpha: 0.001 # the regularization parameter
      rfe: # applies when method is 'rfe'
        estimator_kwargs: # the dictionary of parameters for the estimator
          max_iter: 100
          alpha: 0.01 # the regularization parameter
  hyperopt:
    enabled: True # whether to use the hyperopt
    metric: normalized_cc_gini # 'poisson_deviance', 'exposure_weighted_poisson_deviance', 'claim_nb_weighted_poisson_deviance',
      # 'gamma_deviance', 'exposure_weighted_gamma_deviance', 'claim_nb_weighted_gamma_deviance',
      # 'rmse', 'exposure_weighted_rmse', 'claim_nb_weighted_rmse', 'r2', 'exposure_weighted_r2', 'claim_nb_weighted_r2',
      # 'lc_gini', 'exposure_weighted_lc_gini', 'claim_nb_weighted_lc_gini',
      # 'cc_gini', 'exposure_weighted_cc_gini', 'claim_nb_weighted_cc_gini',
      # 'normalized_cc_gini', 'exposure_weighted_normalized_cc_gini', 'claim_nb_weighted_normalized_cc_gini',
      # 'spearman_correlation', 'exposure_weighted_spearman_correlation', 'claim_nb_weighted_spearman_correlation'
      # tweedie_deviance(p), where p is a float number, e.g., tweedie_deviance(1.5)
      # exposure_weighted_tweedie_deviance(p) or claim_nb_weighted_tweedie_deviance(p), where p is a float number, e.g., weighted_tweedie_deviance(1.5)
    overfit_penalty: 0.8 # the penalty for overfitting (>= 0) added to hyperopt loss; penalty = overfit_penalty * max(0, loss_val - loss_train)
                         # where loss_{set} = -metric_{set} if large is better else metric_{set}
                         # if overfit_penalty == 0, then no penalty is applied
    max_evals: 50 # the maximum number of evaluations
    early_stopping:
      enabled: True # whether to use early stopping
      iteration_stop_count: 30 # the number of trials after which the optimization is stopped if no improvement is observed
      percent_increase: 0.0001 # the percent increase in the metric that is required to continue the optimization
    algo: tpe # 'tpe', 'random'
    show_progressbar: True # whether to show the progress bar
    trial_verbose: True # whether to show each trial in the console
    random_seed: 0 # the random seed for the hyperopt fmin function
    validation:
      method: cross_validation # 'sample_val_set', 'cross_validation', 'repeated_split'
      # if method is 'sample_val_set', then the sample_val_keys set is used (created in sampling pipeline)
      # if method is 'cross_validation' or 'repeated_split', the union of sample_train_keys and sample_val_keys
      # is used for splitting in cross-validation or repeated splitting
      # if method is 'cross_validation', then the data is split into folds and the model is trained on each fold
      # if method is 'repeated_split', then the data is split into train and validation sets
      cross_validation:
        folds: 5 # the number of folds in cross-validation
                  # val_size = 1 / folds
                  # train_size = 1 - val_size
        random_seed: 0 # the random seed for stratified splitting the data into folds
      repeated_split:
        val_size: 0.25 # the part of data used for validation – used only if cross_validation.enabled is False
        n_repeats: 10 # the number of times the data is split into train and validation sets
        random_seed: 0 # the random seed for stratified splitting the data into train and validation sets
    params_space: # the space of hyperparameters to optimize
      PyGLMNetPoissonGLM:
        alpha:
          type: uniform
          low: 0.0
          high: 1.0
        reg_lambda:
          type: loguniform
          low: 1e-6
          high: 100
        eta:
          type: loguniform
          low: 1e-5
          high: 2
        max_iter:
          type: quniform
          low: 50
          high: 1000
          q: 10
        tol:
          type: loguniform
          low: 1e-7
          high: 1e-2
        fit_intercept:
          type: choice
          values: [True, False]
        learning_rate:
          type: uniform
          low: 0.001
          high: 1
    excluded_params:
      SklearnPoissonGLM:
        - solver
      SklearnGammaGLM:
        - solver
      SklearnTweedieGLM:
        - solver
      PyGLMNetPoissonGLM:
        - solver
      PyGLMNetGammaGLM:
        - solver
  model:
    model: PyGLMNetPoissonGLM # 'DummyMeanRegressor', 'StatsmodelsPoissonGLM', 'StatsmodelsGammaGLM', 'StatsmodelsTweedieGLM',
    # 'SklearnPoissonGLM', 'SklearnGammaGLM', 'SklearnTweedieGLM', 'PyGLMNetPoissonGLM', 'PyGLMNetGammaGLM',
    # 'LightGBMPoissonRegressor', 'LightGBMGammaRegressor', 'LightGBMTweedieRegressor'
    model_class: # model_class: str, e.g.,
                 # model_class: claim_modelling_kedro.pipelines.p07_data_science.models.SklearnPoissonGLM
                 # if empty, the model class is inferred from the parameter model.model
    const_hparams:
      StatsmodelsPoissonGLM:
        link: log # 'log' (all families), 'inverse' (Gamma), 'power' (Tweedie)
        power: 1.2
#        variance: mu_squared # 'mu', 'mu_squared', 'power(p)', where p is a float number, e.g., 'power(1.5)'
        force_min_y_pred: False
        fit_intercept: True
      PyGLMNetPoissonGLM:
        link: log # 'log' (all families)
        force_min_y_pred: True
        fit_intercept: True
      SklearnPoissonGLM:
        fit_intercept: True


calibration:
  mlflow_run_id: # If provided a MLFLow run id, the calibration model is saved to / downloaded from the MLflow run
  enabled: True # whether to use the calibration
  outliers:
    policy: keep # 'keep', 'drop', 'clip'
    lower_bound:
    upper_bound:
  method: IsotonicRegression # the method of calibrating pure predictions of data science model from the previous stage
  # 'Pure', 'IsotonicRegression', 'CenteredIsotonicRegression',
  # 'LocalStatsmodelsGLM', 'EqualBinsMeans', 'LocalPolynomialRegression'
  # 'StatsmodelsPoissonGLM', 'StatsmodelsGammaGLM', 'SklearnPoissonGLM', 'SklearnGammaGLM', 'SklearnTweedieGLM'
  # If method is 'Pure', then no calibration is applied and the pure predictions are used as calibrated predictions.
  const_hparams:
    IsotonicRegression:
      force_positive: True
      clip_low_bin:
      clip_high_bin:
    CenteredIsotonicRegression:
      force_positive: False
      clip_low_bin:
      clip_high_bin:
    StatsmodelsGammaGLM:
      link: inverse # 'log', 'inverse'
      fit_intercept: True
      force_min_y_pred: True
    StatsmodelsTweedieGLM:
      link: power # 'log', 'inverse', 'power'
      power: 1.2
      force_min_y_pred: False
    SklearnGammaGLM:
      fit_intercept: True
    EqualBinsMeans:
      n_bins: 10
    LocalStatsmodelsGLM:
      model: StatsmodelsPoissonGLM # 'StatsmodelsPoissonGLM', 'StatsmodelsGammaGLM', 'StatsmodelsTweedieGLM'
      link: inverse # 'log', 'inverse'
      kernel: gaussian # 'gaussian', 'rectangular', 'triangular'
      frac: # (float) the fraction of the data used for the local polynomial regression
    LocalPolynomialRegression:
      span:    # (float) the fraction of the data (neighborhood) used for the local polynomial regression
      degree:  # (int >= 0) degree of the polynomial used for local regression
  post_calibration_rebalancing:
    enabled: True # whether to use the post-calibration
    method: shift # 'scale' - scale the calibrated predictions to match the total target in the calibration set
<<<<<<< HEAD
    # 'shift' - shift the calibrated predictions to match the total target in the calibration set
=======
                  # 'shift' - shift the calibrated predictions to match the total target in the calibration set
>>>>>>> a1672286


test:
  outliers:
    policy: keep # 'keep', 'drop', 'clip'
    lower_bound:
    upper_bound:


summary:
  lift_chart:
    min_val: 0
    max_val:<|MERGE_RESOLUTION|>--- conflicted
+++ resolved
@@ -371,11 +371,7 @@
   post_calibration_rebalancing:
     enabled: True # whether to use the post-calibration
     method: shift # 'scale' - scale the calibrated predictions to match the total target in the calibration set
-<<<<<<< HEAD
-    # 'shift' - shift the calibrated predictions to match the total target in the calibration set
-=======
                   # 'shift' - shift the calibrated predictions to match the total target in the calibration set
->>>>>>> a1672286
 
 
 test:
